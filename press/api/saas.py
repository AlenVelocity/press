--- conflicted
+++ resolved
@@ -658,7 +658,22 @@
 	}
 
 
-<<<<<<< HEAD
+@frappe.whitelist(allow_guest=True)
+def login_via_token(token):
+	try:
+		doc = frappe.get_doc(
+			"Saas Remote Login",
+			{"token": token, "status": "Attempted", "expires_on": (">", frappe.utils.now())},
+		)
+		doc.status = "Used"
+		frappe.local.login_manager.login_as(doc.team)
+		doc.save(ignore_permissions=True)
+	except Exception:
+		frappe.throw("Token Invalid or Expired!")
+
+	return "success"
+
+
 # ------------------ Stripe setup ------------------- #
 @frappe.whitelist(allow_guest=True)
 def setup_intent_success(setup_intent, account_request_key):
@@ -674,20 +689,4 @@
 		json.loads(setup_intent)["payment_method"], set_default=True
 	)
 	account_request.send_verification_email()
-	create_or_rename_saas_site(account_request.saas_app, account_request)
-=======
-@frappe.whitelist(allow_guest=True)
-def login_via_token(token):
-	try:
-		doc = frappe.get_doc(
-			"Saas Remote Login",
-			{"token": token, "status": "Attempted", "expires_on": (">", frappe.utils.now())},
-		)
-		doc.status = "Used"
-		frappe.local.login_manager.login_as(doc.team)
-		doc.save(ignore_permissions=True)
-	except Exception:
-		frappe.throw("Token Invalid or Expired!")
-
-	return "success"
->>>>>>> ad829c13
+	create_or_rename_saas_site(account_request.saas_app, account_request)