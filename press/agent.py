# -*- coding: utf-8 -*-
# Copyright (c) 2020, Frappe and contributors
# For license information, please see license.txt


import json
import os
from datetime import date
from typing import List

import frappe
import requests
from frappe.utils.password import get_decrypted_password
from press.utils import log_error, sanitize_config


class Agent:
	def __init__(self, server, server_type="Server"):
		self.server_type = server_type
		self.server = server
		self.port = 443

	def new_bench(self, bench):
		settings = frappe.db.get_value(
			"Press Settings",
			None,
			["docker_registry_url", "docker_registry_username", "docker_registry_password"],
			as_dict=True,
		)
		data = {
			"name": bench.name,
			"bench_config": json.loads(bench.bench_config),
			"common_site_config": json.loads(bench.config),
			"registry": {
				"url": settings.docker_registry_url,
				"username": settings.docker_registry_username,
				"password": settings.docker_registry_password,
			},
		}
		return self.create_agent_job("New Bench", "benches", data, bench=bench.name)

	def archive_bench(self, bench):
		return self.create_agent_job(
			"Archive Bench", f"benches/{bench.name}/archive", bench=bench.name
		)

	def restart_nginx(self):
		return self.create_agent_job(
			"Reload NGINX",
			"server/reload",
		)

	def restart_bench(self, bench, web_only=False):
		return self.create_agent_job(
			"Bench Restart",
			f"benches/{bench.name}/restart",
			data={"web_only": web_only},
			bench=bench.name,
		)

	def update_bench_config(self, bench):
		data = {
			"bench_config": json.loads(bench.bench_config),
			"common_site_config": json.loads(bench.config),
		}
		return self.create_agent_job(
			"Update Bench Configuration", f"benches/{bench.name}/config", data, bench=bench.name
		)

	def new_site(self, site):
		apps = [app.app for app in site.apps]
		database_server = frappe.db.get_value("Bench", site.bench, "database_server")
		data = {
			"config": json.loads(site.config),
			"apps": apps,
			"name": site.name,
			"mariadb_root_password": get_decrypted_password(
				"Database Server", database_server, "mariadb_root_password"
			),
			"admin_password": site.get_password("admin_password"),
		}

		return self.create_agent_job(
			"New Site", f"benches/{site.bench}/sites", data, bench=site.bench, site=site.name
		)

	def reinstall_site(self, site):
		database_server = frappe.db.get_value("Bench", site.bench, "database_server")
		data = {
			"mariadb_root_password": get_decrypted_password(
				"Database Server", database_server, "mariadb_root_password"
			),
			"admin_password": site.get_password("admin_password"),
		}

		return self.create_agent_job(
			"Reinstall Site",
			f"benches/{site.bench}/sites/{site.name}/reinstall",
			data,
			bench=site.bench,
			site=site.name,
		)

	def restore_site(self, site, skip_failing_patches=False):
		apps = [app.app for app in site.apps]
		database_server = frappe.db.get_value("Bench", site.bench, "database_server")
		public_link, private_link = None, None
		if site.remote_public_file:
			public_link = frappe.get_doc("Remote File", site.remote_public_file).download_link
		if site.remote_private_file:
			private_link = frappe.get_doc("Remote File", site.remote_private_file).download_link
		data = {
			"apps": apps,
			"mariadb_root_password": get_decrypted_password(
				"Database Server", database_server, "mariadb_root_password"
			),
			"admin_password": site.get_password("admin_password"),
			"database": frappe.get_doc("Remote File", site.remote_database_file).download_link,
			"public": public_link,
			"private": private_link,
			"skip_failing_patches": skip_failing_patches,
		}

		return self.create_agent_job(
			"Restore Site",
			f"benches/{site.bench}/sites/{site.name}/restore",
			data,
			bench=site.bench,
			site=site.name,
		)

	def rename_site(self, site, new_name: str):
		data = {"new_name": new_name}
		return self.create_agent_job(
			"Rename Site",
			f"benches/{site.bench}/sites/{site.name}/rename",
			data,
			bench=site.bench,
			site=site.name,
		)

	def rename_upstream_site(self, server: str, site, new_name: str, domains: List[str]):
		_server = frappe.get_doc("Server", server)
		ip = _server.ip if _server.is_self_hosted else _server.private_ip
		data = {"new_name": new_name, "domains": domains}
		return self.create_agent_job(
			"Rename Site on Upstream",
			f"proxy/upstreams/{ip}/sites/{site.name}/rename",
			data,
			site=site.name,
		)

	def new_site_from_backup(self, site, skip_failing_patches=False):
		apps = [app.app for app in site.apps]

		def sanitized_site_config(site):
			sanitized_config = {}
			if site.remote_config_file:
				from press.press.doctype.site_activity.site_activity import log_site_activity

				site_config = frappe.get_doc("Remote File", site.remote_config_file)
				new_config = site_config.get_content()
				new_config["maintenance_mode"] = 0  # Don't allow deactivated sites to be created
				sanitized_config = sanitize_config(new_config)
				existing_config = json.loads(site.config)
				existing_config.update(sanitized_config)
				site._update_configuration(existing_config)
				log_site_activity(site.name, "Update Configuration")

			return json.dumps(sanitized_config)

		database_server = frappe.db.get_value("Bench", site.bench, "database_server")
		public_link, private_link = None, None

		if site.remote_public_file:
			public_link = frappe.get_doc("Remote File", site.remote_public_file).download_link
		if site.remote_private_file:
			private_link = frappe.get_doc("Remote File", site.remote_private_file).download_link

		data = {
			"config": json.loads(site.config),
			"apps": apps,
			"name": site.name,
			"mariadb_root_password": get_decrypted_password(
				"Database Server", database_server, "mariadb_root_password"
			),
			"admin_password": site.get_password("admin_password"),
			"site_config": sanitized_site_config(site),
			"database": frappe.get_doc("Remote File", site.remote_database_file).download_link,
			"public": public_link,
			"private": private_link,
			"skip_failing_patches": skip_failing_patches,
		}

		return self.create_agent_job(
			"New Site from Backup",
			f"benches/{site.bench}/sites/restore",
			data,
			bench=site.bench,
			site=site.name,
		)

	def install_app_site(self, site, app):
		data = {"name": app}
		return self.create_agent_job(
			"Install App on Site",
			f"benches/{site.bench}/sites/{site.name}/apps",
			data,
			bench=site.bench,
			site=site.name,
		)

	def uninstall_app_site(self, site, app):
		return self.create_agent_job(
			"Uninstall App from Site",
			f"benches/{site.bench}/sites/{site.name}/apps/{app}",
			method="DELETE",
			bench=site.bench,
			site=site.name,
		)

	def setup_erpnext(self, site, user, config):
		data = {"user": user, "config": config}
		return self.create_agent_job(
			"Setup ERPNext",
			f"benches/{site.bench}/sites/{site.name}/erpnext",
			data,
			bench=site.bench,
			site=site.name,
		)

	def migrate_site(self, site, skip_failing_patches=False, activate=True):
		data = {"skip_failing_patches": skip_failing_patches, "activate": activate}
		return self.create_agent_job(
			"Migrate Site",
			f"benches/{site.bench}/sites/{site.name}/migrate",
			bench=site.bench,
			site=site.name,
			data=data,
		)

	def clear_site_cache(self, site):
		return self.create_agent_job(
			"Clear Cache",
			f"benches/{site.bench}/sites/{site.name}/cache",
			method="DELETE",
			bench=site.bench,
			site=site.name,
		)

	def update_site(
		self,
		site,
		target,
		deploy_type,
		skip_failing_patches=False,
		skip_backups=False,
		before_migrate_scripts=None,
		skip_search_index=True,
	):
		activate = site.status_before_update in ("Active", "Broken")
		data = {
			"target": target,
			"activate": activate,
			"skip_failing_patches": skip_failing_patches,
			"skip_backups": skip_backups,
			"before_migrate_scripts": before_migrate_scripts,
			"skip_search_index": skip_search_index,
		}
		return self.create_agent_job(
			f"Update Site {deploy_type}",
			f"benches/{site.bench}/sites/{site.name}/update/{deploy_type.lower()}",
			data,
			bench=site.bench,
			site=site.name,
		)

	def restore_site_tables(self, site):
		activate = site.status_before_update == "Active"
		data = {"activate": activate}
		return self.create_agent_job(
			"Restore Site Tables",
			f"benches/{site.bench}/sites/{site.name}/update/migrate/restore",
			data,
			bench=site.bench,
			site=site.name,
		)

	def update_site_recover_move(
		self, site, target, deploy_type, activate, rollback_scripts=None
	):
		data = {"target": target, "activate": activate, "rollback_scripts": rollback_scripts}
		return self.create_agent_job(
			f"Recover Failed Site {deploy_type}",
			f"benches/{site.bench}/sites/{site.name}/update/{deploy_type.lower()}/recover",
			data,
			bench=site.bench,
			site=site.name,
		)

	def update_site_recover(self, site):
		return self.create_agent_job(
			"Recover Failed Site Update",
			f"benches/{site.bench}/sites/{site.name}/update/recover",
			bench=site.bench,
			site=site.name,
		)

	def update_site_config(self, site):
		data = {
			"config": json.loads(site.config),
			"remove": json.loads(site._keys_removed_in_last_update),
		}
		return self.create_agent_job(
			"Update Site Configuration",
			f"benches/{site.bench}/sites/{site.name}/config",
			data,
			bench=site.bench,
			site=site.name,
		)

	def reset_site_usage(self, site):
		return self.create_agent_job(
			"Reset Site Usage",
			f"benches/{site.bench}/sites/{site.name}/usage",
			method="DELETE",
			bench=site.bench,
			site=site.name,
		)

	def archive_site(self, site, site_name=None, force=False):
		site_name = site_name or site.name
		database_server = frappe.db.get_value("Bench", site.bench, "database_server")
		data = {
			"mariadb_root_password": get_decrypted_password(
				"Database Server", database_server, "mariadb_root_password"
			),
			"force": force,
		}

		return self.create_agent_job(
			"Archive Site",
			f"benches/{site.bench}/sites/{site_name}/archive",
			data,
			bench=site.bench,
			site=site.name,
		)

	def backup_site(self, site, with_files=False, offsite=False):
		from press.press.doctype.site_backup.site_backup import get_backup_bucket

		data = {"with_files": with_files}

		if offsite:
			settings = frappe.get_single("Press Settings")
			backups_path = os.path.join(site.name, str(date.today()))
			backup_bucket = get_backup_bucket(site.cluster, region=True)
			bucket_name = (
				backup_bucket.get("name") if isinstance(backup_bucket, dict) else backup_bucket
			)
			if settings.aws_s3_bucket or bucket_name:
				auth = {
					"ACCESS_KEY": settings.offsite_backups_access_key_id,
					"SECRET_KEY": settings.get_password("offsite_backups_secret_access_key"),
					"REGION": backup_bucket.get("region") if isinstance(backup_bucket, dict) else "",
				}
				data.update(
					{"offsite": {"bucket": bucket_name, "auth": auth, "path": backups_path}}
				)

			else:
				log_error("Offsite Backups aren't set yet")

		return self.create_agent_job(
			"Backup Site",
			f"benches/{site.bench}/sites/{site.name}/backup",
			data=data,
			bench=site.bench,
			site=site.name,
		)

	def add_domain(self, site, domain):
		data = {
			"domain": domain,
		}
		return self.create_agent_job(
			"Add Domain",
			f"benches/{site.bench}/sites/{site.name}/domains",
			data,
			bench=site.bench,
			site=site.name,
		)

	def remove_domain(self, site, domain):
		return self.create_agent_job(
			"Remove Domain",
			f"benches/{site.bench}/sites/{site.name}/domains/{domain}",
			method="DELETE",
			site=site.name,
			bench=site.bench,
		)

	def new_host(self, domain):
		certificate = frappe.get_doc("TLS Certificate", domain.tls_certificate)
		data = {
			"name": domain.domain,
			"target": domain.site,
			"certificate": {
				"privkey.pem": certificate.private_key,
				"fullchain.pem": certificate.full_chain,
				"chain.pem": certificate.intermediate_chain,
			},
		}
		return self.create_agent_job(
			"Add Host to Proxy", "proxy/hosts", data, host=domain.domain, site=domain.site
		)

	def setup_wildcard_hosts(self, wildcards):
		return self.create_agent_job(
			"Add Wildcard Hosts to Proxy", "proxy/wildcards", wildcards
		)

	def setup_redirects(self, site: str, domains: List[str], target: str):
		data = {"domains": domains, "target": target}
		return self.create_agent_job(
			"Setup Redirects on Hosts", "proxy/hosts/redirects", data, site=site
		)

	def remove_redirects(self, site: str, domains: List[str]):
		data = {"domains": domains}
		return self.create_agent_job(
			"Remove Redirects on Hosts",
			"proxy/hosts/redirects",
			data,
			method="DELETE",
			site=site,
		)

	def remove_host(self, domain):
		return self.create_agent_job(
			"Remove Host from Proxy",
			f"proxy/hosts/{domain.domain}",
			method="DELETE",
			site=domain.site,
		)

	def new_server(self, server):
		_server = frappe.get_doc("Server", server)
		ip = _server.ip if _server.is_self_hosted else _server.private_ip
		data = {"name": ip}
		return self.create_agent_job(
			"Add Upstream to Proxy", "proxy/upstreams", data, upstream=server
		)

	def update_upstream_private_ip(self, server):
		ip, private_ip = frappe.db.get_value("Server", server, ["ip", "private_ip"])
		data = {"name": private_ip}
		return self.create_agent_job(
			"Rename Upstream", f"proxy/upstreams/{ip}/rename", data, upstream=server
		)

	def new_upstream_file(self, server, site=None, code_server=None):
		_server = frappe.get_doc("Server", server)
		ip = _server.ip if _server.is_self_hosted else _server.private_ip
		data = {"name": site if site else code_server}
		doctype = "Site" if site else "Code Server"
		return self.create_agent_job(
			f"Add {doctype} to Upstream",
			f"proxy/upstreams/{ip}/sites",
			data,
			site=site,
			code_server=code_server,
			upstream=server,
		)

<<<<<<< HEAD
	def remove_upstream_file(self, server, site=None, site_name=None, code_server=None):
		_server = frappe.get_doc("Server", server)
		ip = _server.ip if _server.is_self_hosted else _server.private_ip
		doctype = "Site" if site else "Code Server"
		file_name = site_name or site if (site or site_name) else code_server
=======
	def remove_upstream_site(self, server, site: str, site_name=None, skip_reload=False):
		site_name = site_name or site
		_server = frappe.get_doc("Server", server)
		ip = _server.ip if _server.is_self_hosted else _server.private_ip
		data = {"skip_reload": skip_reload}
>>>>>>> 730fe35c
		return self.create_agent_job(
			f"Remove {doctype} from Upstream",
			f"proxy/upstreams/{ip}/sites/{file_name}",
			method="DELETE",
			site=site,
			code_server=code_server,
			upstream=server,
			data=data,
		)

	def setup_code_server(self, bench, name, password):
		data = {"name": name, "password": password}
		return self.create_agent_job(
			"Setup Code Server", f"benches/{bench}/codeserver", data, code_server=name
		)

	def start_code_server(self, bench, name, password):
		data = {"password": password}
		return self.create_agent_job(
			"Start Code Server",
			f"benches/{bench}/codeserver/start",
			data,
			code_server=name,
		)

	def stop_code_server(self, bench, name):
		return self.create_agent_job(
			"Stop Code Server",
			f"benches/{bench}/codeserver/stop",
			code_server=name,
		)

	def archive_code_server(self, bench, name):
		# remove site file from upstream if archived after archiving bench
		pass

	def add_ssh_user(self, bench):
		private_ip = frappe.db.get_value("Server", bench.server, "private_ip")
		candidate = frappe.get_doc("Deploy Candidate", bench.candidate)
		data = {
			"name": bench.name,
			"principal": bench.group,
			"ssh": {"ip": private_ip, "port": 22000 + bench.port_offset},
			"certificate": candidate.get_certificate(),
		}
		return self.create_agent_job(
			"Add User to Proxy", "ssh/users", data, bench=bench.name, upstream=bench.server
		)

	def remove_ssh_user(self, bench):
		return self.create_agent_job(
			"Remove User from Proxy",
			f"ssh/users/{bench.name}",
			method="DELETE",
			bench=bench.name,
			upstream=bench.server,
		)

	def add_proxysql_user(self, site, database, username, password, database_server):
		data = {
			"username": username,
			"password": password,
			"database": database,
			"backend": {"ip": database_server.private_ip, "id": database_server.server_id},
		}
		return self.create_agent_job(
			"Add User to ProxySQL", "proxysql/users", data, site=site.name
		)

	def add_proxysql_backend(self, database_server):
		data = {
			"backend": {"ip": database_server.private_ip, "id": database_server.server_id},
		}
		return self.create_agent_job("Add Backend to ProxySQL", "proxysql/backends", data)

	def remove_proxysql_user(self, site, username):
		return self.create_agent_job(
			"Remove User from ProxySQL",
			f"proxysql/users/{username}",
			method="DELETE",
			site=site.name,
		)

	def create_database_access_credentials(self, site, mode):
		database_server = frappe.db.get_value("Bench", site.bench, "database_server")
		data = {
			"mode": mode,
			"mariadb_root_password": get_decrypted_password(
				"Database Server", database_server, "mariadb_root_password"
			),
		}
		credentials = self.post(
			f"benches/{site.bench}/sites/{site.name}/credentials", data=data
		)
		return credentials

	def revoke_database_access_credentials(self, site):
		database_server = frappe.db.get_value("Bench", site.bench, "database_server")
		data = {
			"user": site.database_access_user,
			"mariadb_root_password": get_decrypted_password(
				"Database Server", database_server, "mariadb_root_password"
			),
		}
		return self.post(
			f"benches/{site.bench}/sites/{site.name}/credentials/revoke", data=data
		)

	def update_site_status(self, server, site, status, skip_reload=False):
		data = {"status": status, "skip_reload": skip_reload}
		_server = frappe.get_doc("Server", server)
		ip = _server.ip if _server.is_self_hosted else _server.private_ip
		return self.create_agent_job(
			"Update Site Status",
			f"proxy/upstreams/{ip}/sites/{site}/status",
			data=data,
			site=site,
			upstream=server,
		)

	def reload_nginx(self):
		return self.create_agent_job("Reload NGINX Job", "proxy/reload")

	def cleanup_unused_files(self):
		return self.create_agent_job("Cleanup Unused Files", "server/cleanup", {})

	def get(self, path):
		return self.request("GET", path)

	def post(self, path, data=None):
		return self.request("POST", path, data)

	def request(self, method, path, data=None, files=None):
		try:
			url = f"https://{self.server}:{self.port}/agent/{path}"
			password = get_decrypted_password(self.server_type, self.server, "agent_password")
			headers = {"Authorization": f"bearer {password}"}
			intermediate_ca = frappe.db.get_value(
				"Press Settings", "Press Settings", "backbone_intermediate_ca"
			)
			if frappe.conf.developer_mode and intermediate_ca:
				root_ca = frappe.db.get_value(
					"Certificate Authority", intermediate_ca, "parent_authority"
				)
				verify = frappe.get_doc("Certificate Authority", root_ca).certificate_file
			else:
				verify = True
			if files:
				file_objects = {
					key: frappe.get_doc("File", {"file_url": url}).get_content()
					for key, url in files.items()
				}
				file_objects["json"] = json.dumps(data).encode()
				result = requests.request(
					method, url, headers=headers, files=file_objects, verify=verify
				)
			else:
				result = requests.request(
					method, url, headers=headers, json=data, verify=verify, timeout=(10, 30)
				)
			json_response = None
			try:
				json_response = result.json()
				result.raise_for_status()
				return json_response
			except Exception:
				log_error(
					title="Agent Request Result Exception",
					method=method,
					url=url,
					data=data,
					files=files,
					headers=headers,
					result=json_response or result.text,
				)
		except Exception:
			log_error(
				title="Agent Request Exception",
				method=method,
				url=url,
				data=data,
				files=files,
				headers=headers,
			)

	def create_agent_job(
		self,
		job_type,
		path,
		data=None,
		files=None,
		method="POST",
		bench=None,
		site=None,
		code_server=None,
		upstream=None,
		host=None,
	):
		job = frappe.get_doc(
			{
				"doctype": "Agent Job",
				"server_type": self.server_type,
				"server": self.server,
				"bench": bench,
				"host": host,
				"site": site,
				"code_server": code_server,
				"upstream": upstream,
				"status": "Undelivered",
				"request_method": method,
				"request_path": path,
				"request_data": json.dumps(data or {}, indent=4, sort_keys=True),
				"request_files": json.dumps(files or {}, indent=4, sort_keys=True),
				"job_type": job_type,
			}
		).insert()
		return job

	def update_monitor_rules(self, rules, routes):
		data = {"rules": rules, "routes": routes}
		status = self.post("monitor/rules", data=data)
		return status

	def get_job_status(self, id):
		status = self.get(f"jobs/{id}")
		return status

	def get_site_sid(self, site):
		return self.get(f"benches/{site.bench}/sites/{site.name}/sid")["sid"]

	def get_site_info(self, site):
		return self.get(f"benches/{site.bench}/sites/{site.name}/info")["data"]

	def get_sites_info(self, bench, since):
		return self.post(f"benches/{bench.name}/info", data={"since": since})

	def get_site_analytics(self, site):
		return self.get(f"benches/{site.bench}/sites/{site.name}/analytics")["data"]

	def get_sites_analytics(self, bench):
		return self.get(f"benches/{bench.name}/analytics")

	def get_jobs_status(self, ids):
		status = self.get(f"jobs/{','.join(map(str, ids))}")
		if len(ids) == 1:
			return [status]
		return status

	def get_version(self):
		return self.get("version")

	def update(self):
		url = frappe.get_doc(self.server_type, self.server).get_agent_repository_url()
		return self.post("update", data={"url": url})

	def ping(self):
		return self.get("ping")["message"]

	def fetch_monitor_data(self, bench):
		data = self.post(f"benches/{bench}/monitor")["data"]
		return data

	def fetch_site_status(self, site):
		data = self.get(f"benches/{site.bench}/sites/{site.name}/status")["data"]
		return data

	def fetch_bench_status(self, bench):
		data = self.get(f"benches/{bench}/status")
		return data

	def run_after_migrate_steps(self, site):
		data = {
			"admin_password": site.get_password("admin_password"),
		}
		return self.create_agent_job(
			"Run After Migrate Steps",
			f"benches/{site.bench}/sites/{site.name}/run_after_migrate_steps",
			bench=site.bench,
			site=site.name,
			data=data,
		)

	def move_site_to_bench(
		self,
		site,
		target,
		deactivate=True,
		skip_failing_patches=False,
	):
		"""
		Move site to bench without backup
		"""
		activate = site.status not in ("Inactive", "Suspended")
		data = {
			"target": target,
			"deactivate": deactivate,
			"activate": activate,
			"skip_failing_patches": skip_failing_patches,
		}
		return self.create_agent_job(
			"Move Site to Bench",
			f"benches/{site.bench}/sites/{site.name}/move_to_bench",
			data,
			bench=site.bench,
			site=site.name,
		)<|MERGE_RESOLUTION|>--- conflicted
+++ resolved
@@ -473,19 +473,11 @@
 			upstream=server,
 		)
 
-<<<<<<< HEAD
 	def remove_upstream_file(self, server, site=None, site_name=None, code_server=None):
 		_server = frappe.get_doc("Server", server)
 		ip = _server.ip if _server.is_self_hosted else _server.private_ip
 		doctype = "Site" if site else "Code Server"
 		file_name = site_name or site if (site or site_name) else code_server
-=======
-	def remove_upstream_site(self, server, site: str, site_name=None, skip_reload=False):
-		site_name = site_name or site
-		_server = frappe.get_doc("Server", server)
-		ip = _server.ip if _server.is_self_hosted else _server.private_ip
-		data = {"skip_reload": skip_reload}
->>>>>>> 730fe35c
 		return self.create_agent_job(
 			f"Remove {doctype} from Upstream",
 			f"proxy/upstreams/{ip}/sites/{file_name}",
@@ -493,7 +485,6 @@
 			site=site,
 			code_server=code_server,
 			upstream=server,
-			data=data,
 		)
 
 	def setup_code_server(self, bench, name, password):
