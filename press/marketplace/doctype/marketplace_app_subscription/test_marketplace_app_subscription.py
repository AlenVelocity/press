# Copyright (c) 2021, Frappe and Contributors
# See license.txt

import frappe
import unittest
from unittest.mock import patch

from press.press.doctype.app.test_app import create_test_app
from press.press.doctype.marketplace_app.test_marketplace_app import (
	create_test_marketplace_app,
)
from press.marketplace.doctype.marketplace_app_plan.test_marketplace_app_plan import (
	create_test_marketplace_app_plan,
)
from press.press.doctype.site.test_site import create_test_site
from press.press.doctype.team.test_team import create_test_team


def create_test_marketplace_app_subscription():
	app = create_test_app()
	create_test_marketplace_app(app.name)
	plan = create_test_marketplace_app_plan()
	team = create_test_team()
	site = create_test_site(team=team.name)
	subscription = frappe.get_doc(
		{
			"doctype": "Marketplace App Subscription",
			"app": app.name,
			"marketplace_app_plan": plan.name,
			"site": site.name,
			"team": site.team,
		}
	).insert(ignore_if_duplicate=True)
	return subscription


class TestMarketplaceAppSubscription(unittest.TestCase):
	def setUp(self) -> None:
		self.marketplace_subscription = create_test_marketplace_app_subscription()
		self.subscription = frappe.get_doc(
			"Subscription",
			{
<<<<<<< HEAD
				"marketplace_app_subscription": self.marketplace_subscription.name,
				"document_type": "Marketplace App",
				"site": self.marketplace_subscription.site,
=======
				"document_name": self.marketplace_subscription.name,
				"document_type": "Marketplace App Subscription",
>>>>>>> 13ae9924
				"enabled": 1,
			},
		)
		self.plan = frappe.get_doc("Plan", self.subscription.plan)

	def tearDown(self) -> None:
		frappe.db.rollback()

	def test_subscription_creation(self):
		"""
		Check if subscription doc is created and linked after_insert of Marketplace App Subscription
		"""
		self.assertEqual(self.subscription.document_name, self.marketplace_subscription.name)

	def test_subscription_daily(self):
		"""
		Check if usage records are created for chargable document
		Check if only one subscription is created and invoice total is correct
		"""

		today = frappe.utils.getdate()
		tomorrow = frappe.utils.add_days(today, 1)
		desired_value = self.plan.get_price_per_day("INR") * 2

		is_last_day_of_month = frappe.utils.data.get_last_day(today) == today
		yesterday = frappe.utils.add_days(today, -1)

		# Consider yesterday's and today's record instead of today and tomorrow
		# Became flaky if it was last day of month because
		# tomorrow went outside of this month's invoice's period
		if is_last_day_of_month:
			tomorrow = today
			today = yesterday

		with patch.object(frappe.utils, "today", return_value=today):
			self.subscription.create_usage_record()
			self.assertTrue(
				frappe.db.exists("Usage Record", {"subscription": self.subscription.name})
			)
			# this should not create duplicate record
			self.subscription.create_usage_record()

		# time travel to tomorrow
		with patch.object(frappe.utils, "today", return_value=tomorrow):
			self.subscription.create_usage_record()

		invoice = frappe.get_doc(
			"Invoice", {"team": self.subscription.team, "status": "Draft"}
		)
		self.assertEqual(invoice.total, desired_value)

	def test_subscription_for_non_chargable_document(self):
		def method():
			return False

		# subscription calls this method when checking if it should create a usage record
		self.subscription.can_charge_for_subscription = method

		with patch.object(
			self.subscription,
			"get_subscribed_document",
			return_value=self.marketplace_subscription,
		):
			# shouldn't create a usage record
			usage_record = self.subscription.create_usage_record()
			self.assertTrue(usage_record is None)

	def test_subscription_on_trial_plan(self):
		self.plan.price_usd = 0
		self.plan.price_inr = 0
		self.plan.save()

		today = frappe.utils.getdate()
		tomorrow = frappe.utils.add_days(today, 1)

		with patch.object(frappe.utils, "today", return_value=today):
			# shouldn't create a usage record as site is in trial
			self.subscription.create_usage_record()

		# time travel to tomorrow
		with patch.object(frappe.utils, "today", return_value=tomorrow):
			# shouldn't create a usage record as site is in trial
			self.subscription.create_usage_record()

		invoice = frappe.get_doc(
			"Invoice", {"team": self.marketplace_subscription.team, "status": "Draft"}
		)
		self.assertEqual(invoice.total, 0)<|MERGE_RESOLUTION|>--- conflicted
+++ resolved
@@ -40,14 +40,11 @@
 		self.subscription = frappe.get_doc(
 			"Subscription",
 			{
-<<<<<<< HEAD
+
 				"marketplace_app_subscription": self.marketplace_subscription.name,
 				"document_type": "Marketplace App",
 				"site": self.marketplace_subscription.site,
-=======
 				"document_name": self.marketplace_subscription.name,
-				"document_type": "Marketplace App Subscription",
->>>>>>> 13ae9924
 				"enabled": 1,
 			},
 		)
