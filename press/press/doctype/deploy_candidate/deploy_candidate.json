{
 "actions": [],
 "creation": "2022-01-28 20:07:29.425024",
 "doctype": "DocType",
 "editable_grid": 1,
 "engine": "InnoDB",
 "field_order": [
  "status",
  "is_single_container",
  "is_ssh_enabled",
  "staged",
  "is_docker_remote_builder_used",
  "column_break_2",
  "group",
  "team",
  "scheduled_time",
  "section_break_4",
  "apps",
  "dependencies",
  "packages",
  "environment_variables",
  "section_break_6",
  "build_start",
  "build_end",
  "column_break_7",
  "build_directory",
  "build_duration",
  "section_break_11",
  "docker_image",
  "docker_image_id",
  "column_break_13",
  "docker_image_repository",
  "docker_image_tag",
  "section_break_9",
  "build_steps",
  "build_output",
  "ssh_section",
  "user_public_key",
  "user_private_key",
  "user_certificate",
  "feature_flags_section",
  "is_redisearch_enabled",
  "use_app_cache",
  "compress_app_cache",
  "column_break_tkdd",
  "merge_all_rq_queues",
  "merge_default_and_short_rq_queues",
  "use_rq_workerpool",
  "gunicorn_threads_per_worker"
 ],
 "fields": [
  {
   "fieldname": "group",
   "fieldtype": "Link",
   "in_list_view": 1,
   "label": "Release Group",
   "options": "Release Group",
   "reqd": 1,
   "search_index": 1,
   "set_only_once": 1
  },
  {
   "default": "Draft",
   "fieldname": "status",
   "fieldtype": "Select",
   "in_list_view": 1,
   "in_standard_filter": 1,
   "label": "Status",
   "options": "Draft\nScheduled\nPending\nPreparing\nRunning\nSuccess\nFailure",
   "read_only": 1
  },
  {
   "fieldname": "section_break_4",
   "fieldtype": "Section Break",
   "hide_border": 1
  },
  {
   "fieldname": "build_directory",
   "fieldtype": "Data",
   "label": "Build Directory",
   "read_only": 1
  },
  {
   "default": "0",
   "fieldname": "build_duration",
   "fieldtype": "Time",
   "label": "Build Duration",
   "read_only": 1
  },
  {
   "fieldname": "build_start",
   "fieldtype": "Datetime",
   "label": "Build Start",
   "read_only": 1
  },
  {
   "fieldname": "build_end",
   "fieldtype": "Datetime",
   "label": "Build End",
   "read_only": 1
  },
  {
   "fieldname": "section_break_9",
   "fieldtype": "Section Break"
  },
  {
   "fieldname": "build_steps",
   "fieldtype": "Table",
   "label": "Build Steps",
   "options": "Deploy Candidate Build Step",
   "read_only": 1
  },
  {
   "fieldname": "build_output",
   "fieldtype": "Code",
   "label": "Build Output",
   "read_only": 1
  },
  {
   "fieldname": "docker_image_id",
   "fieldtype": "Data",
   "label": "Docker Image ID",
   "read_only": 1
  },
  {
   "fieldname": "column_break_7",
   "fieldtype": "Column Break"
  },
  {
   "fieldname": "docker_image_tag",
   "fieldtype": "Data",
   "label": "Docker Image Tag",
   "read_only": 1
  },
  {
   "fieldname": "section_break_11",
   "fieldtype": "Section Break"
  },
  {
   "fieldname": "column_break_13",
   "fieldtype": "Column Break"
  },
  {
   "fieldname": "column_break_2",
   "fieldtype": "Column Break"
  },
  {
   "fieldname": "section_break_6",
   "fieldtype": "Section Break"
  },
  {
   "fieldname": "apps",
   "fieldtype": "Table",
   "label": "Apps",
   "options": "Deploy Candidate App",
   "read_only": 1,
   "reqd": 1
  },
  {
   "fieldname": "docker_image_repository",
   "fieldtype": "Data",
   "label": "Docker Image Repository",
   "read_only": 1
  },
  {
   "fieldname": "docker_image",
   "fieldtype": "Data",
   "label": "Docker Image",
   "read_only": 1
  },
  {
   "fetch_from": "group.team",
   "fieldname": "team",
   "fieldtype": "Link",
   "label": "Team",
   "options": "Team",
   "read_only": 1,
   "reqd": 1
  },
  {
   "fieldname": "dependencies",
   "fieldtype": "Table",
   "label": "Dependencies",
   "options": "Deploy Candidate Dependency",
   "read_only": 1,
   "reqd": 1
  },
  {
   "default": "0",
   "fieldname": "is_single_container",
   "fieldtype": "Check",
   "label": "Is Single Container",
   "read_only": 1
  },
  {
   "default": "0",
   "fieldname": "staged",
   "fieldtype": "Check",
   "in_list_view": 1,
   "in_standard_filter": 1,
   "label": "Staged"
  },
  {
   "default": "0",
   "fieldname": "is_ssh_enabled",
   "fieldtype": "Check",
   "label": "Is SSH Enabled",
   "read_only": 1
  },
  {
   "fieldname": "ssh_section",
   "fieldtype": "Section Break",
   "label": "SSH"
  },
  {
   "fieldname": "user_public_key",
   "fieldtype": "Code",
   "label": "User Public Key",
   "read_only": 1
  },
  {
   "fieldname": "user_private_key",
   "fieldtype": "Code",
   "label": "User Private Key",
   "read_only": 1
  },
  {
   "fieldname": "user_certificate",
   "fieldtype": "Code",
   "label": "User Certificate",
   "read_only": 1
  },
  {
   "fieldname": "feature_flags_section",
   "fieldtype": "Section Break",
   "label": "Feature Flags"
  },
  {
   "default": "0",
   "fetch_from": "group.is_redisearch_enabled",
   "fieldname": "is_redisearch_enabled",
   "fieldtype": "Check",
   "label": "Is RediSearch Enabled"
  },
  {
   "fieldname": "packages",
   "fieldtype": "Table",
   "label": "Packages",
   "options": "Deploy Candidate Package",
   "read_only": 1
  },
  {
   "fieldname": "column_break_tkdd",
   "fieldtype": "Column Break"
  },
  {
   "fieldname": "environment_variables",
   "fieldtype": "Table",
   "label": "Environment Variables",
   "options": "Deploy Candidate Variable",
   "read_only": 1
  },
  {
   "default": "0",
   "fetch_from": "group.merge_all_rq_queues",
   "fieldname": "merge_all_rq_queues",
   "fieldtype": "Check",
   "label": "Merge All RQ Queues",
   "read_only": 1
  },
  {
   "default": "0",
   "fetch_from": "group.merge_default_and_short_rq_queues",
   "fieldname": "merge_default_and_short_rq_queues",
   "fieldtype": "Check",
   "label": "Merge Default and Short RQ Queues",
   "read_only": 1
  },
  {
   "fieldname": "scheduled_time",
   "fieldtype": "Datetime",
   "label": "Scheduled Time",
   "read_only": 1
  },
  {
   "fetch_from": "group.gunicorn_threads_per_worker",
   "fieldname": "gunicorn_threads_per_worker",
   "fieldtype": "Int",
   "label": "Gunicorn Threads Per Worker",
   "read_only": 1
  },
  {
   "default": "0",
   "fetch_from": "group.use_rq_workerpool",
   "fieldname": "use_rq_workerpool",
   "fieldtype": "Check",
   "label": "Use RQ WorkerPool"
  },
  {
   "default": "0",
   "fetch_from": "group.use_app_cache",
   "fieldname": "use_app_cache",
   "fieldtype": "Check",
   "label": "Use App Cache"
  },
  {
   "default": "0",
   "fetch_from": "group.compress_app_cache",
   "fieldname": "compress_app_cache",
   "fieldtype": "Check",
   "label": "Compress App Cache"
  },
  {
   "default": "0",
   "fieldname": "is_docker_remote_builder_used",
   "fieldtype": "Check",
   "label": "Is Docker Remote Builder used",
   "read_only": 1
  }
 ],
 "links": [],
<<<<<<< HEAD
 "modified": "2024-02-24 15:32:25.289694",
=======
 "modified": "2024-02-29 13:32:52.946943",
>>>>>>> fed25027
 "modified_by": "Administrator",
 "module": "Press",
 "name": "Deploy Candidate",
 "owner": "Administrator",
 "permissions": [
  {
   "create": 1,
   "delete": 1,
   "email": 1,
   "export": 1,
   "print": 1,
   "read": 1,
   "report": 1,
   "role": "System Manager",
   "share": 1,
   "write": 1
  },
  {
   "create": 1,
   "read": 1,
   "role": "Press Admin",
   "write": 1
  },
  {
   "create": 1,
   "read": 1,
   "role": "Press Member",
   "write": 1
  }
 ],
 "sort_field": "modified",
 "sort_order": "DESC",
 "states": [],
 "title_field": "group",
 "track_changes": 1
}<|MERGE_RESOLUTION|>--- conflicted
+++ resolved
@@ -319,11 +319,7 @@
   }
  ],
  "links": [],
-<<<<<<< HEAD
- "modified": "2024-02-24 15:32:25.289694",
-=======
  "modified": "2024-02-29 13:32:52.946943",
->>>>>>> fed25027
  "modified_by": "Administrator",
  "module": "Press",
  "name": "Deploy Candidate",
