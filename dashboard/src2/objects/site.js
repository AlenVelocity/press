import { frappeRequest } from 'frappe-ui';
import { defineAsyncComponent, h } from 'vue';
import { toast } from 'vue-sonner';
import AddDomainDialog from '../components/AddDomainDialog.vue';
import GenericDialog from '../components/GenericDialog.vue';
import ObjectList from '../components/ObjectList.vue';
import { getTeam } from '../data/team';
import router from '../router';
import { confirmDialog, icon, renderDialog } from '../utils/components';
import { bytes, duration, date } from '../utils/format';
import SiteActionCell from '../components/SiteActionCell.vue';
import { dayjsLocal } from '../utils/dayjs';

export default {
	doctype: 'Site',
	whitelistedMethods: {
		activate: 'activate',
		addDomain: 'add_domain',
		archive: 'archive',
		backup: 'backup',
		clearSiteCache: 'clear_site_cache',
		deactivate: 'deactivate',
		disableDatabaseAccess: 'disable_database_access',
		disableReadWrite: 'disable_read_write',
		enableDatabaseAccess: 'enable_database_access',
		enableReadWrite: 'enable_read_write',
		getDatabaseCredentials: 'get_database_credentials',
		installApp: 'install_app',
		migrate: 'migrate',
		moveToBench: 'move_to_bench',
		moveToGroup: 'move_to_group',
		loginAsAdmin: 'login_as_admin',
		reinstall: 'reinstall',
		removeDomain: 'remove_domain',
		resetSiteUsage: 'reset_site_usage',
		restoreSite: 'restore_site',
		restoreTables: 'restore_tables',
		retryArchive: 'retry_archive',
		retryRename: 'retry_rename',
		scheduleUpdate: 'schedule_update',
		setPlan: 'set_plan',
		suspend: 'suspend',
		sync_info: 'sync_info',
		unsuspend: 'unsuspend',
		updateSiteConfig: 'update_site_config',
		updateConfig: 'update_config',
		deleteConfig: 'delete_config',
		updateWithoutBackup: 'update_without_backup'
	},
	list: {
		route: '/sites',
		title: 'Sites',
		fields: [
			'plan.plan_title as plan_title',
			'plan.price_usd as price_usd',
			'plan.price_inr as price_inr',
			'group.title as group_title',
			'group.public as group_public',
			'group.version as version',
			'cluster.image as cluster_image',
			'cluster.title as cluster_title',
			'trial_end_date'
		],
		orderBy: 'creation desc',
		columns: [
<<<<<<< HEAD
			{ label: 'Site', fieldname: 'name', width: 2 },
			{
				label: 'Status',
				fieldname: 'status',
				type: 'Badge',
				width: 1
			},
=======
			{ label: 'Site', fieldname: 'name', width: 1.5 },
			{ label: 'Status', fieldname: 'status', type: 'Badge', width: 0.8 },
>>>>>>> e7d2de3a
			{
				label: 'Plan',
				fieldname: 'plan',
				width: 1,
				format(value, row) {
					if (row.trial_end_date) {
						let trialEndDate = dayjsLocal(row.trial_end_date);
						if (trialEndDate.isAfter(dayjsLocal())) {
							return 'Trial';
						}
					}
					let $team = getTeam();
					if (row.price_usd > 0) {
						let india = $team.doc.country == 'India';
						let currencySymbol = $team.doc.currency == 'INR' ? '₹' : '$';
						return `${currencySymbol}${
							india ? row.price_inr : row.price_usd
						} /mo`;
					}
					return row.plan_title;
				}
			},
			{
				label: 'Cluster',
				fieldname: 'cluster',
				width: 1,
				format(value, row) {
					return row.cluster_title || value;
				},
				prefix(row) {
					return h('img', {
						src: row.cluster_image,
						class: 'w-4 h-4',
						alt: row.cluster_title
					});
				}
			},
			{
				label: 'Bench',
				fieldname: 'group',
				width: 1,
				format(value, row) {
					return row.group_public ? 'Shared' : row.group_title || value;
				}
			},
			{
				label: 'Version',
				fieldname: 'version',
				width: 1,
				class: 'text-gray-600'
			}
		],
		primaryAction({ listResource: sites }) {
			return {
				label: 'New Site',
				variant: 'solid',
				slots: {
					prefix: icon('plus')
				},
				onClick() {
					router.push({ name: 'NewSite' });
				}
			};
		}
	},
	detail: {
		titleField: 'name',
		route: '/sites/:name',
		statusBadge({ documentResource: site }) {
			return { label: site.doc.status };
		},
		breadcrumbs({ items, documentResource: site }) {
			if (site.doc?.group_public) {
				return items;
			}
			return [
				{
					label: site.doc?.group_title,
					route: `/benches/${site.doc?.group}`
				},
				items[1]
			];
		},
		tabs: [
			{
				label: 'Overview',
				icon: icon('home'),
				route: 'overview',
				type: 'Component',
				component: defineAsyncComponent(() =>
					import('../components/SiteOverview.vue')
				),
				props: site => {
					return { site: site.doc.name };
				}
			},
			{
				label: 'Analytics',
				icon: icon('bar-chart-2'),
				route: 'analytics',
				type: 'Component',
				component: defineAsyncComponent(() =>
					import('../../src/views/site/SiteCharts.vue')
				),
				props: site => {
					return { site: site.doc };
				}
			},
			{
				label: 'Apps',
				icon: icon('grid'),
				route: 'apps',
				type: 'list',
				list: {
					doctype: 'Site App',
					filters: site => {
						return { site: site.doc.name };
					},
					columns: [
						{
							label: 'App',
							fieldname: 'app',
							width: 1
						},
						{
							label: 'Branch',
							fieldname: 'branch',
							type: 'Badge',
							width: 1,
							link: (value, row) => {
								return `${row.repository_url}/tree/${value}`;
							}
						},
						{
							label: 'Commit',
							fieldname: 'hash',
							type: 'Badge',
							width: 1,
							link: (value, row) => {
								return `${row.repository_url}/commit/${value}`;
							},
							format(value) {
								return value.slice(0, 7);
							}
						},
						{
							label: 'Commit Message',
							fieldname: 'commit_message',
							width: '34rem'
						}
					],
					resource({ documentResource: site }) {
						return {
							type: 'list',
							doctype: 'Site App',
							cache: ['Site Apps', site.name],
							fields: ['name', 'app'],
							parent: 'Site',
							filters: {
								parenttype: 'Site',
								parent: site.doc.name
							},
							auto: true
						};
					},
					primaryAction({ listResource: apps, documentResource: site }) {
						return {
							label: 'Install App',
							variant: 'solid',
							slots: {
								prefix: icon('plus')
							},
							onClick() {
								renderDialog(
									h(
										GenericDialog,
										{
											options: {
												title: 'Install app on your site',
												size: '4xl'
											}
										},
										{
											default: () =>
												h(ObjectList, {
													options: {
														label: 'App',
														fieldname: 'app',
														fieldtype: 'ListSelection',
														columns: [
															{
																label: 'Title',
																fieldname: 'title',
																class: 'font-medium',
																width: 2
															},
															{
																label: 'Repo',
																fieldname: 'repository_owner',
																class: 'text-gray-600'
															},
															{
																label: 'Branch',
																fieldname: 'branch',
																class: 'text-gray-600'
															},
															{
																label: '',
																fieldname: '',
																align: 'right',
																type: 'Button',
																width: '5rem',
																Button({ row }) {
																	return {
																		label: 'Install',
																		onClick() {
																			if (site.installApp.loading) return;
																			toast.promise(
																				site.installApp.submit({
																					app: row.app
																				}),
																				{
																					loading: 'Installing app...',
																					success: () =>
																						'App will be installed shortly',
																					error: e => {
																						return e.messages.length
																							? e.messages.join('\n')
																							: e.message;
																					}
																				}
																			);
																		}
																	};
																}
															}
														],
														resource() {
															return {
																url: 'press.api.site.available_apps',
																params: {
																	name: site.doc.name
																},
																auto: true
															};
														}
													}
												})
										}
									)
								);
							}
						};
					}
				}
			},
			{
				label: 'Domains',
				icon: icon('external-link'),
				route: 'domains',
				type: 'list',
				list: {
					doctype: 'Site Domain',
					filters: site => {
						return { site: site.doc.name };
					},
					columns: [
						{
							label: 'Domain',
							fieldname: 'domain'
						},
						{
							label: 'Status',
							fieldname: 'status',
							type: 'Badge'
						},
						{
							label: 'Primary',
							fieldname: 'primary',
							type: 'Icon',
							Icon(value) {
								return value ? 'check' : '';
							}
						},
						{
							label: 'DNS Type',
							fieldname: 'dns_type',
							type: 'Badge'
						}
					],
					primaryAction({ listResource: domains, documentResource: site }) {
						return {
							label: 'Add Domain',
							variant: 'solid',
							slots: {
								prefix: icon('plus')
							},
							onClick() {
								renderDialog(
									h(AddDomainDialog, {
										site: site.doc,
										onDomainAdded() {
											domains.reload();
										}
									})
								);
							}
						};
					},
					rowActions({ row, listResource: domains, documentResource: site }) {
						if (row.domain === site.doc.name) return;
						return [
							{
								label: 'Remove',
								onClick() {
									if (site.removeDomain.loading) return;
									toast.promise(
										site.removeDomain.submit({
											domain: row.domain
										}),
										{
											loading: 'Removing domain...',
											success: () => 'Domain removed',
											error: e => {
												return e.messages.length
													? e.messages.join('\n')
													: e.message;
											}
										}
									);
								}
							}
						];
					}
				}
			},
			{
				label: 'Backups',
				icon: icon('archive'),
				route: 'backups',
				type: 'list',
				list: {
					doctype: 'Site Backup',
					filters: site => {
						return {
							site: site.doc.name,
							files_availability: 'Available',
							status: ['in', ['Pending', 'Running', 'Success']]
						};
					},
					orderBy: 'creation desc',
					fields: [
						'status',
						'database_url',
						'public_url',
						'private_url',
						'config_file_url',
						'site'
					],
					columns: [
						{
							label: 'Timestamp',
							fieldname: 'creation',
							width: 1,
							format(value) {
								return `Backup on ${date(value, 'llll')}`;
							}
						},

						{
							label: 'Database',
							fieldname: 'database_size',
							width: 0.5,
							format(value) {
								return value ? bytes(value) : '';
							}
						},
						{
							label: 'Public Files',
							fieldname: 'public_size',
							width: 0.5,
							format(value) {
								return value ? bytes(value) : '';
							}
						},
						{
							label: 'Private Files',
							fieldname: 'private_size',
							width: 0.5,
							format(value) {
								return value ? bytes(value) : '';
							}
						},
						{
							label: 'Backup with files',
							fieldname: 'with_files',
							type: 'Icon',
							width: 0.5,
							Icon(value) {
								return value ? 'check' : '';
							}
						},
						{
							label: 'Offsite Backup',
							fieldname: 'offsite',
							width: 0.5,
							type: 'Icon',
							Icon(value) {
								return value ? 'check' : '';
							}
						}
					],
					rowActions({ row }) {
						if (row.status != 'Success') return;

						async function downloadBackup(backup, file) {
							// file: database, public, or private
							let link = backup.offsite
								? await frappeRequest('press.api.site.get_backup_link', {
										name: backup.site,
										backup: backup.name,
										file
								  })
								: backup[file + '_url'];
							window.open(link);
						}

						return [
							{
								label: 'Download Database',
								onClick() {
									return downloadBackup(row, 'database');
								}
							},
							{
								label: 'Download Public',
								onClick() {
									return downloadBackup(row, 'public');
								},
								condition: () => row.public_url
							},
							{
								label: 'Download Private',
								onClick() {
									return downloadBackup(row, 'private');
								},
								condition: () => row.private_url
							},
							{
								label: 'Download Config',
								onClick() {
									return downloadBackup(row, 'config_file');
								},
								condition: () => row.config_file_url
							}
						];
					},
					primaryAction({ listResource: backups, documentResource: site }) {
						return {
							label: 'Schedule Backup',
							variant: 'solid',
							slots: {
								prefix: icon('upload-cloud')
							},
							loading: backups.insert.loading,
							onClick() {
								return backups.insert.submit(
									{
										site: site.doc.name
									},
									{
										onError(e) {
											let messages = e.messages || ['Something went wrong'];
											for (let message of messages) {
												toast.error(message);
											}
										},
										onSuccess() {
											toast.success('Backup scheduled');
										}
									}
								);
							}
						};
					}
				}
			},
			{
				label: 'Site Config',
				icon: icon('settings'),
				route: 'site-config',
				type: 'list',
				list: {
					doctype: 'Site Config',
					filters: site => {
						return { site: site.doc.name };
					},
					fields: ['name'],
					orderBy: 'creation desc',
					columns: [
						{
							label: 'Config Name',
							fieldname: 'key',
							width: 1,
							format(value, row) {
								if (row.title) {
									return `${row.title} (${row.key})`;
								}
								return row.key;
							}
						},
						{
							label: 'Config Value',
							fieldname: 'value',
							class: 'font-mono',
							width: 2
						},
						{
							label: 'Type',
							fieldname: 'type',
							type: 'Badge',
							width: '100px'
						}
					],
					primaryAction({ listResource: configs, documentResource: site }) {
						return {
							label: 'Add Config',
							variant: 'solid',
							slots: {
								prefix: icon('plus')
							},
							onClick() {
								let ConfigEditorDialog = defineAsyncComponent(() =>
									import('../components/ConfigEditorDialog.vue')
								);
								renderDialog(
									h(ConfigEditorDialog, {
										site: site.doc.name,
										onSuccess() {
											configs.reload();
										}
									})
								);
							}
						};
					},
					rowActions({ row, listResource: configs, documentResource: site }) {
						return [
							{
								label: 'Edit',
								onClick() {
									let ConfigEditorDialog = defineAsyncComponent(() =>
										import('../components/ConfigEditorDialog.vue')
									);
									renderDialog(
										h(ConfigEditorDialog, {
											site: site.doc.name,
											config: row,
											onSuccess() {
												configs.reload();
											}
										})
									);
								}
							},
							{
								label: 'Delete',
								onClick() {
									confirmDialog({
										title: 'Delete Config',
										message: `Are you sure you want to delete the config <b>${row.key}</b>?`,
										onSuccess({ hide }) {
											if (site.deleteConfig.loading) return;
											toast.promise(
												site.deleteConfig.submit(
													{ key: row.key },
													{
														onSuccess: () => {
															configs.reload();
															hide();
														}
													}
												),
												{
													loading: 'Deleting config...',
													success: () => `Config ${row.key} removed`,
													error: e => {
														return e.messages.length
															? e.messages.join('\n')
															: e.message;
													}
												}
											);
										}
									});
								}
							}
						];
					}
				}
			},
			{
				label: 'Actions',
				icon: icon('activity'),
				route: 'actions',
				type: 'list',
				list: {
					resource({ documentResource: site }) {
						return {
							url: 'press.api.client.run_doc_method',
							params: {
								dt: 'Site',
								dn: site.doc.name,
								method: 'get_actions'
							},
							transform(data) {
								return data.message;
							},
							cache: ['Site Actions', site.name],
							auto: true
						};
					},
					columns: [
						{
							label: 'Action',
							fieldname: 'action',
							type: 'Component',
							component: ({ row, documentResource: site }) => {
								return h(SiteActionCell, {
									siteName: site.doc.name,
									actionLabel: row.action,
									method: row.doc_method,
									description: row.description,
									buttonLabel: row.button_label
								});
							}
						}
					]
				}
			},
			{
				label: 'Jobs',
				icon: icon('truck'),
				childrenRoutes: ['Site Job'],
				route: 'jobs',
				type: 'list',
				list: {
					doctype: 'Agent Job',
					userFilters: {},
					filters: site => {
						return { site: site.doc.name };
					},
					route(row) {
						return {
							name: 'Site Job',
							params: { id: row.name, site: row.site }
						};
					},
					orderBy: 'creation desc',
					fields: ['site', 'end'],
					columns: [
						{
							label: 'Job Type',
							fieldname: 'job_type',
							width: 2
						},
						{
							label: 'Status',
							fieldname: 'status',
							type: 'Badge'
						},
						{
							label: 'Job ID',
							fieldname: 'job_id',
							class: 'text-gray-600'
						},
						{
							label: 'Duration',
							fieldname: 'duration',
							class: 'text-gray-600',
							format(value, row) {
								if (row.job_id === 0 || !row.end) return;
								return duration(value);
							}
						},
						{
							label: '',
							fieldname: 'creation',
							type: 'Timestamp',
							align: 'right'
						}
					]
				}
			},

			{
				label: 'Activity',
				icon: icon('activity'),
				route: 'activity',
				type: 'list',
				list: {
					doctype: 'Site Activity',
					filters: site => {
						return { site: site.doc.name };
					},
					fields: ['owner'],
					orderBy: 'creation desc',
					columns: [
						{
							label: 'Action',
							fieldname: 'action',
							format(value, row) {
								let action = row.action;
								if (action == 'Create') {
									action = 'Site created';
								}
								return `${action} by ${row.owner}`;
							}
						},
						{
							label: 'Reason',
							fieldname: 'reason'
						},
						{
							label: '',
							fieldname: 'creation',
							type: 'Timestamp',
							align: 'right'
						}
					]
				}
			}
		],
		actions(context) {
			let { documentResource: site } = context;
			let $team = getTeam();
			return [
				{
					label: 'Update Available',
					variant: 'solid',
					slots: {
						prefix: icon('alert-circle')
					},
					condition() {
						return (
							site.doc.update_information?.update_available &&
							['Active', 'Inactive', 'Suspended', 'Broken'].includes(
								site.doc.status
							)
						);
					},

					onClick() {
						let SiteUpdateDialog = defineAsyncComponent(() =>
							import('../components/SiteUpdateDialog.vue')
						);
						renderDialog(h(SiteUpdateDialog, { site: site.doc.name }));
					}
				},
				{
					label: 'Visit Site',
					slots: {
						prefix: icon('external-link')
					},
					condition: () => site.doc.status === 'Active',
					onClick() {
						window.open(`https://${site.name}`, '_blank');
					}
				},
				{
					label: 'Options',
					button: {
						label: 'Options',
						slots: {
							default: icon('more-horizontal')
						}
					},
					context,
					options: [
						{
							label: 'View in Desk',
							icon: 'external-link',
							condition: () => $team.doc.is_desk_user,
							onClick: () => {
								window.open(
									`${window.location.protocol}//${window.location.host}/app/site/${site.name}`,
									'_blank'
								);
							}
						},
						{
							label: 'Manage Bench',
							icon: 'tool',
							condition: () => site.doc?.group,
							onClick: () => {
								router.push(`/benches/${site.doc?.group}`);
							}
						},
						{
							label: 'Login As Administrator',
							icon: 'external-link',
							condition: () => site.doc.status === 'Active',
							onClick: () => {
								confirmDialog({
									title: 'Login as Administrator',
									fields: [
										{
											label: 'Reason',
											type: 'textarea',
											fieldname: 'reason'
										}
									],
									onSuccess: ({ hide, values }) => {
										if (!values.reason && $team.name != site.doc.team) {
											throw new Error('Reason is required');
										}
										return site.loginAsAdmin
												.submit({ reason: values.reason })
												.then(result => {
													let url = result;
													window.open(url, '_blank');
													hide();
											});
									}
								});
							}
						}
					]
				}
			];
		}
	},
	routes: [
		{
			name: 'Site Job',
			path: 'job/:id',
			component: () => import('../pages/JobPage.vue')
		}
	]
};<|MERGE_RESOLUTION|>--- conflicted
+++ resolved
@@ -63,18 +63,8 @@
 		],
 		orderBy: 'creation desc',
 		columns: [
-<<<<<<< HEAD
-			{ label: 'Site', fieldname: 'name', width: 2 },
-			{
-				label: 'Status',
-				fieldname: 'status',
-				type: 'Badge',
-				width: 1
-			},
-=======
 			{ label: 'Site', fieldname: 'name', width: 1.5 },
 			{ label: 'Status', fieldname: 'status', type: 'Badge', width: 0.8 },
->>>>>>> e7d2de3a
 			{
 				label: 'Plan',
 				fieldname: 'plan',
