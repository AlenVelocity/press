<template>
	<Header class="sticky top-0 z-10 bg-white">
		<div class="w-full sm:flex sm:items-center sm:justify-between">
			<div class="flex items-center space-x-2">
				<FBreadcrumbs :items="breadcrumbs" />
				<Badge
					class="hidden sm:inline-flex"
					v-if="$resources.document?.doc && badge"
					v-bind="badge"
				/>
			</div>
			<div
				class="mt-1 flex items-center justify-between space-x-2 sm:mt-0"
				v-if="$resources.document?.doc"
			>
				<div class="sm:hidden">
					<Badge v-if="$resources.document?.doc && badge" v-bind="badge" />
				</div>
				<div class="space-x-2">
					<ActionButton
						v-for="button in actions"
						v-bind="button"
						:key="button.label"
					/>
				</div>
			</div>
		</div>
	</Header>
	<div>
		<TabsWithRouter :tabs="object.detail.tabs">
			<template #tab-content="{ tab }">
				<!-- this div is required for some reason -->
				<div></div>
				<router-view
					v-if="$resources.document?.doc"
					:tab="tab"
					:document="$resources.document"
				/>
			</template>
		</TabsWithRouter>
	</div>
</template>

<script>
import Header from '../components/Header.vue';
import ActionButton from '../components/ActionButton.vue';
import { Breadcrumbs } from 'frappe-ui';
import { getObject } from '../objects';
import TabsWithRouter from '../components/TabsWithRouter.vue';

let subscribed = {};

export default {
	name: 'DetailPage',
	props: {
		objectType: {
			type: String,
			required: true
		},
		name: {
			type: String,
			required: true
		}
	},
	components: {
		Header,
		ActionButton,
		TabsWithRouter,
		FBreadcrumbs: Breadcrumbs
	},
	data() {
		return {
			lastRefreshed: null
		};
	},
	resources: {
		document() {
			return {
				type: 'document',
				doctype: this.object.doctype,
				name: this.name,
				whitelistedMethods: this.object.whitelistedMethods || {},
<<<<<<< HEAD
				onSuccess() {
					this.lastRefreshed = new Date();
=======
				onError(error) {
					for (let message of error?.messages || []) {
						if (message.redirect) {
							window.location.href = message.redirect;
							return;
						}
					}
>>>>>>> 17f63b31
				}
			};
		}
	},
	mounted() {
		if (!subscribed[this.object.doctype]) {
			this.$socket.emit('doctype_subscribe', this.object.doctype);
			subscribed[this.object.doctype] = true;
		}
		this.$socket.on('list_update', data => {
			if (
				data.doctype === doctype &&
				data.name === this.name &&
				// update document if last refreshed is more than 5 seconds ago
				new Date() - this.lastRefreshed > 5000
			) {
				console.log('reloading', this.object.doctype, this.name);
				this.$resources.document.reload();
			}
		});
	},
	beforeUnmount() {
		if (subscribed[this.object.doctype]) {
			let doctype = this.object.doctype;
			this.$socket.emit('doctype_unsubscribe', doctype);
			subscribed[doctype] = false;
		}
	},
	computed: {
		object() {
			return getObject(this.objectType);
		},
		title() {
			let doc = this.$resources.document?.doc;
			return doc ? doc[this.object.detail.titleField || 'name'] : this.name;
		},
		badge() {
			if (this.object.detail.statusBadge) {
				return this.object.detail.statusBadge({
					documentResource: this.$resources.document
				});
			}
			return null;
		},
		actions() {
			if (this.object.detail.actions && this.$resources.document?.doc) {
				let actions = this.object.detail.actions({
					documentResource: this.$resources.document
				});
				return actions.filter(action => {
					if (action.condition) {
						return action.condition({
							documentResource: this.$resources.document
						});
					}
					return true;
				});
			}
			return [];
		},
		breadcrumbs() {
			let items = [
				{ label: this.object.list.title, route: this.object.list.route },
				{
					label: this.title,
					route: {
						name: `${this.object.doctype} Detail`,
						params: { name: this.name }
					}
				}
			];
			if (this.object.detail.breadcrumbs && this.$resources.document?.doc) {
				let result = this.object.detail.breadcrumbs({
					documentResource: this.$resources.document,
					items
				});
				if (Array.isArray(result)) {
					items = result;
				}
			}
			return items;
		}
	}
};
</script>
<style scoped>
:deep(button[role='tab']) {
	white-space: nowrap;
}
</style><|MERGE_RESOLUTION|>--- conflicted
+++ resolved
@@ -80,10 +80,9 @@
 				doctype: this.object.doctype,
 				name: this.name,
 				whitelistedMethods: this.object.whitelistedMethods || {},
-<<<<<<< HEAD
 				onSuccess() {
 					this.lastRefreshed = new Date();
-=======
+        },
 				onError(error) {
 					for (let message of error?.messages || []) {
 						if (message.redirect) {
@@ -91,7 +90,6 @@
 							return;
 						}
 					}
->>>>>>> 17f63b31
 				}
 			};
 		}
