<template>
	<Card title="App Profile" subtitle="Your app's primary profile">
		<div class="flex items-center">
			<div class="relative">
				<Avatar
					size="lg"
					:label="`${app.title} Logo`"
					:imageURL="profileImageUrl"
				/>
				<FileUploader
					@success="onAppImageChange"
					fileTypes="image/*"
					:upload-args="{
						doctype: 'Marketplace App',
						docname: app.name,
						method: 'press.api.marketplace.update_app_image'
					}"
				>
					<template v-slot="{ openFileSelector, uploading, progress, error }">
						<div class="ml-4">
							<button
								@click="openFileSelector()"
								class="absolute inset-0 grid w-full text-xs font-semibold text-white bg-black rounded-full opacity-0 focus:outline-none focus:opacity-50 hover:opacity-50 place-items-center"
								:class="{ 'opacity-50': uploading }"
							>
								<span v-if="uploading">{{ progress }}%</span>
								<span v-else>Edit</span>
							</button>
						</div>
					</template>
				</FileUploader>
			</div>

			<div class="ml-4">
				<h3 class="text-lg font-semibold">
					{{ app.title }}
				</h3>
				<p class="text-sm text-gray-600">{{ app.category }}</p>
			</div>
			<div class="ml-auto">
				<Button icon-left="edit" @click="showAppProfileEditDialog = true">
					Edit
				</Button>
			</div>
		</div>
		<div class="mt-5">
			<p class="text-lg font-semibold">Published Versions</p>
		</div>
		<div class="divide-y" v-if="app">
			<ListItem
				v-for="source in app.sources"
				:key="source.source"
				:title="source.version"
				:description="branchUri(source.source_information)"
			/>
		</div>

		<Dialog title="Update App Profile" v-model="showAppProfileEditDialog">
			<div class="grid grid-cols-1 gap-4 sm:grid-cols-2">
				<Input label="App Title" type="text" v-model="app.title" />
				<div>
					<span class="block mb-2 text-sm leading-4 text-gray-700">
						Category
					</span>
					<select class="block w-full form-select" v-model="app.category">
						<option v-for="category in categories" :key="category">
							{{ category }}
						</option>
					</select>
				</div>
			</div>

			<ErrorMessage class="mt-4" :error="$resources.updateAppProfile.error" />

			<template #actions>
				<div class="space-x-2">
					<Button @click="showAppProfileEditDialog = false">Cancel</Button>
					<Button
						type="primary"
						:loading="$resources.updateAppProfile.loading"
						loadingText="Saving..."
						@click="$resources.updateAppProfile.submit()"
					>
						Save changes
					</Button>
				</div>
			</template>
		</Dialog>
	</Card>
</template>

<script>
import FileUploader from '@/components/FileUploader.vue';

export default {
	name: 'DeveloperAppProfile',
	props: {
		app: Object
	},
	components: {
		FileUploader
	},
	resources: {
		categories() {
			return {
				method: 'press.api.marketplace.categories',
				auto: true
			};
		},
		updateAppProfile() {
			let { name, title, category } = this.app;

			return {
				method: 'press.api.marketplace.update_app_profile',
				params: {
					name,
					title,
					category
				},
				onSuccess() {
					this.showAppProfileEditDialog = false;
					this.$resources.updateAppProfile.reset();
					this.notifySuccess();
				}
			};
		},
<<<<<<< HEAD
		publishedVersions() {
			return {
				method: 'press.api.marketplace.published_versions',
				params: {
					name: this.app.name
				},
				auto: true
			};
		},
=======
>>>>>>> aa159f8b
		profileImageUrl() {
			return {
				method: 'press.api.marketplace.profile_image_url',
				params: {
					app: this.app.name
				}
			};
		}
	},
	methods: {
		onAppImageChange() {
			this.$resources.profileImageUrl.submit();
			this.notifySuccess();
		},
		branchUri(source) {
			return `${source.repository_owner}/${source.repository}:${source.branch}`;
		},
		notifySuccess() {
			this.$notify({
				title: 'App Profile Updated!',
				icon: 'check',
				color: 'green'
			});
		}
	},
	data() {
		return {
			showAppProfileEditDialog: false
		};
	},
	computed: {
		categories() {
			if (
				this.$resources.categories.loading ||
				!this.$resources.categories.data
			) {
				return [];
			}

			return this.$resources.categories.data;
		},
		profileImageUrl() {
			if (!this.$resources.profileImageUrl.data) {
				return this.app.image;
			}

			return this.$resources.profileImageUrl.data;
		}
	}
};
</script><|MERGE_RESOLUTION|>--- conflicted
+++ resolved
@@ -124,18 +124,6 @@
 				}
 			};
 		},
-<<<<<<< HEAD
-		publishedVersions() {
-			return {
-				method: 'press.api.marketplace.published_versions',
-				params: {
-					name: this.app.name
-				},
-				auto: true
-			};
-		},
-=======
->>>>>>> aa159f8b
 		profileImageUrl() {
 			return {
 				method: 'press.api.marketplace.profile_image_url',
