import Vue from 'vue';
import VueRouter from 'vue-router';
import account from '../controllers/account';
import auth from '../controllers/auth';
import Home from '../views/Home.vue';

Vue.use(VueRouter);

const routes = [
	{
		path: '/',
		name: 'Home',
		component: Home
	},
	{
		path: '/login/:forgot?',
		name: 'Login',
		component: () =>
			import(/* webpackChunkName: "login" */ '../views/Login.vue'),
		meta: {
			isLoginPage: true
		},
		props: true
	},
	{
		path: '/signup',
		name: 'Signup',
		component: () =>
			import(/* webpackChunkName: "signup" */ '../views/Signup.vue'),
		meta: {
			isLoginPage: true
		}
	},
	{
		path: '/setup-account/:requestKey/:joinRequest?',
		name: 'Setup Account',
		component: () =>
			import(
				/* webpackChunkName: "setup-account" */ '../views/SetupAccount.vue'
			),
		props: true,
		meta: {
			isLoginPage: true
		}
	},
	{
		path: '/reset-password/:requestKey',
		name: 'Reset Password',
		component: () =>
			import(
				/* webpackChunkName: "reset-password" */ '../views/ResetPassword.vue'
			),
		props: true,
		meta: {
			isLoginPage: true
		}
	},
	{
		path: '/welcome',
		name: 'Welcome',
		component: () =>
			import(/* webpackChunkName: "sites" */ '../views/Welcome.vue')
	},
	{
		path: '/sites',
		name: 'Sites',
		component: () =>
			import(/* webpackChunkName: "sites" */ '../views/Sites.vue')
	},
	{
		path: '/sites/new',
		name: 'NewSite',
		component: () =>
			import(/* webpackChunkName: "newsite" */ '../views/NewSite.vue'),
		props: true
	},
	{
		path: '/support',
		name: 'Support',
		component: () =>
			import(/* webpackChunkName: "support" */ '../views/Support.vue')
	},
	{
		path: '/sites/:siteName',
		name: 'Site',
		component: () => import(/* webpackChunkName: "site" */ '../views/Site.vue'),
		props: true,
		children: [
			{
				path: 'general',
				component: () =>
					import(/* webpackChunkName: "site" */ '../views/SiteGeneral.vue')
			},
			{
				path: 'installing',
				component: () =>
					import(/* webpackChunkName: "site" */ '../views/SiteInstalling.vue')
			},
			{
				path: 'plan',
				component: () =>
					import(/* webpackChunkName: "site" */ '../views/SitePlan.vue')
			},
			{
				path: 'apps',
				component: () =>
					import(/* webpackChunkName: "site" */ '../views/SiteApps.vue')
			},
			{
				path: 'domains',
				component: () =>
					import(/* webpackChunkName: "site" */ '../views/SiteDomains.vue')
			},
			{
				path: 'analytics',
				component: () =>
					import(/* webpackChunkName: "site" */ '../views/SiteAnalytics.vue')
			},
			{
				path: 'backups',
				component: () =>
					import(/* webpackChunkName: "site" */ '../views/SiteBackups.vue')
			},
			{
				path: 'database',
				component: () =>
					import(/* webpackChunkName: "site" */ '../views/SiteDatabase.vue')
			},
			{
				path: 'site-config',
				component: () =>
					import(/* webpackChunkName: "site" */ '../views/SiteConfig.vue')
			},
			{
				path: 'console',
				component: () =>
					import(/* webpackChunkName: "site" */ '../views/SiteConsole.vue')
			},
			{
				path: 'activity',
				component: () =>
					import(/* webpackChunkName: "site" */ '../views/SiteActivity.vue'),
				props: true
			},
			{
				path: 'jobs/:jobName?',
				component: () =>
					import(/* webpackChunkName: "site" */ '../views/SiteJobs.vue'),
				props: true
			},
			{
<<<<<<< HEAD
				path: 'logs/:logName?',
				component: () =>
					import(/* webpackChunkName: "site" */ '../views/SiteLogs.vue'),
=======
				path: 'request-logs',
				component: () =>
					import(/* webpackChunkName: "site" */ '../views/SiteRequestLogs.vue'),
>>>>>>> 8232a3ea
				props: true
			}
		]
	},
	{
		path: '/account',
		name: 'Account',
		component: () =>
			import(/* webpackChunkName: "account" */ '../views/Account.vue'),
		children: [
			{
				path: 'profile',
				component: () =>
					import(
						/* webpackChunkName: "account" */ '../views/AccountProfile.vue'
					)
			},
			{
				path: 'team',
				component: () =>
					import(/* webpackChunkName: "account" */ '../views/AccountTeam.vue')
			},
			{
				path: 'billing',
				component: () =>
					import(
						/* webpackChunkName: "account" */ '../views/AccountBilling.vue'
					)
			}
		]
	}
];

const router = new VueRouter({
	routes
});

router.beforeEach(async (to, from, next) => {
	if (to.name == 'Home') {
		next({ name: 'Welcome' });
		return;
	}

	if (to.matched.some(record => !record.meta.isLoginPage)) {
		// this route requires auth, check if logged in
		// if not, redirect to login page.
		if (!auth.isLoggedIn) {
			next({ name: 'Login' });
		} else {
			if (!account.user) {
				await account.fetchAccount();
			}
			next();
		}
	} else {
		// if already logged in, route to /welcome
		if (auth.isLoggedIn) {
			if (!account.user) {
				await account.fetchAccount();
			}
			next({ name: 'Welcome' });
		} else {
			next();
		}
	}
});

export default router;<|MERGE_RESOLUTION|>--- conflicted
+++ resolved
@@ -149,15 +149,15 @@
 				props: true
 			},
 			{
-<<<<<<< HEAD
 				path: 'logs/:logName?',
 				component: () =>
 					import(/* webpackChunkName: "site" */ '../views/SiteLogs.vue'),
-=======
+				props: true
+			},
+			{
 				path: 'request-logs',
 				component: () =>
 					import(/* webpackChunkName: "site" */ '../views/SiteRequestLogs.vue'),
->>>>>>> 8232a3ea
 				props: true
 			}
 		]
